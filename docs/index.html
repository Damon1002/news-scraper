--- conflicted
+++ resolved
@@ -26,10 +26,7 @@
     <li><a href="feeds/entertainment/nextapple-entertainment.xml">🍎 壹苹新闻网</a></li>
     <li><a href="feeds/entertainment/hk01-entertainment.xml">🇭🇰 HK01 即時娛樂</a></li>
     <li><a href="feeds/entertainment/pagesix-entertainment.xml">📰 Page Six Entertainment</a></li>
-<<<<<<< HEAD
     <li><a href="feeds/crypto/sosovalue-research.xml">📊 SosoValue Research</a></li>
-=======
->>>>>>> 5a1065ce
     <li><a href="https://www.dailymail.co.uk/tvshowbiz/articles.rss" target="_blank">📰 Daily Mail TVShowbiz</a></li>
     </ul>
     
@@ -39,11 +36,7 @@
             <li><strong>Update Frequency:</strong> Every 2 minutes</li>
             <li><strong>Format:</strong> RSS 2.0</li>
             <li><strong>Items per Feed:</strong> Up to 50 latest articles</li>
-<<<<<<< HEAD
-            <li><strong>Last Updated:</strong> 7/19/2025, 2:46:16 PM</li>
-=======
             <li><strong>Last Updated:</strong> 7/20/2025, 5:55:00 AM</li>
->>>>>>> 5a1065ce
         </ul>
     </div>
     
